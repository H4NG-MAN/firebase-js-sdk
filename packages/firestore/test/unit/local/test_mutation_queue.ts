--- conflicted
+++ resolved
@@ -23,11 +23,7 @@
 import { DocumentKey } from '../../../src/model/document_key';
 import { Mutation } from '../../../src/model/mutation';
 import { MutationBatch } from '../../../src/model/mutation_batch';
-<<<<<<< HEAD
-import { AnyDuringMigration } from '../../../src/util/misc';
 import { SortedMap } from '../../../src/util/sorted_map';
-=======
->>>>>>> 54df9972
 
 /**
  * A wrapper around a MutationQueue that automatically creates a
